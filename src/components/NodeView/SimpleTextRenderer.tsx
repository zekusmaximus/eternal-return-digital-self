<<<<<<< HEAD
/**
 * SimpleTextRenderer Component
 * 
 * A lightweight, reliable alternative to the NarramorphRenderer
 * that prioritizes stability and content visibility over visual effects.
 * 
 * This component:
 * 1. Renders node content with minimal dependencies
 * 2. Uses pure React/DOM rendering without WebGL
 * 3. Maintains proper text display even when resources are constrained
 * 4. Provides graceful fallbacks and simplified transformations
 * 5. EMERGENCY FIX: Prevents and recovers from content corruption
 */

=======
>>>>>>> 8a07a7c4
import React, { useEffect, useState, useRef, memo } from 'react';
import { useNodeState } from '../../hooks/useNodeState';
import { useSelector, useDispatch } from 'react-redux';
import { RootState } from '../../store/types';
import { recoverNodeContent, validateNodeContent } from '../../store/slices/nodesSlice';
import { isContentCorrupted, sanitizeDisplayContent } from '../../utils/contentSanitizer';
import '../../styles/NarramorphTransformations.css';
import '../../styles/SimpleTextRenderer.css';
import SimpleTransformationContainer from './SimpleTransformationContainer';

interface SimpleTextRendererProps {
  nodeId?: string;
  onRenderComplete?: () => void;
  onVisibilityChange?: (isVisible: boolean) => void;
}

<<<<<<< HEAD
=======
// Priority mapping for transformations
const PRIORITY_MAP: Record<string, number> = {
  'high': 3,
  'medium': 2,
  'low': 1
};

// Helper function to get transformation priority
const getTransformationPriority = (priority: string = 'medium'): number => {
  return PRIORITY_MAP[priority] || 2;
};

// Helper function to sort transformations by priority
const sortTransformationsByPriority = (transformations: TextTransformation[]): TextTransformation[] => {
  return [...transformations].sort((a, b) => {
    const aPriority = getTransformationPriority(a.priority);
    const bPriority = getTransformationPriority(b.priority);
    return bPriority - aPriority;
  });
};

// Helper function to create transformation HTML
const createTransformationHtml = (
  type: string,
  selector: string,
  options: { replacement?: string; emphasis?: string } = {}
): string => {
  const { replacement, emphasis } = options;
  
  const baseClass = 'text-transformation';
  switch (type) {
    case 'replace':
      return `<span class="${baseClass} text-replaced" data-transform-type="replace">${replacement}</span>`;
    case 'emphasize':
      return `<span class="${baseClass} text-emphasis text-emphasis-${emphasis}" data-transform-type="emphasize" data-emphasis="${emphasis}">${selector}</span>`;
    case 'expand':
      return `<span class="${baseClass} text-expanded" data-transform-type="expand">${selector}</span>`;
    case 'fragment':
      return `<span class="${baseClass} text-fragmented" data-transform-type="fragment">${selector}</span>`;
    case 'metaComment':
      return `<span class="${baseClass} text-commented" data-transform-type="metaComment">${selector}</span>`;
    default:
      return selector;
  }
};

// Process a single transformation
const applyTransformation = (content: string, transformation: TextTransformation): string => {
  const { type, selector, replacement, emphasis } = transformation;
  
  if (!selector) return content;
  
  try {
    const html = createTransformationHtml(type, selector, { replacement, emphasis });
    return content.replace(new RegExp(selector, 'g'), html);
  } catch (error) {
    console.error(`[SimpleTextRenderer] Error applying transformation ${type}:`, error);
    return content;
  }
};

// Main text processor without WebGL dependencies
const processTextTransformations = (
  content: string,
  transformations: TextTransformation[]
): string => {
  if (!content || !transformations.length) return content;
  
  const sortedTransformations = sortTransformationsByPriority(transformations);
  return sortedTransformations.reduce(applyTransformation, content);
};

// Debug information component
interface DebugInfoProps {
  node: {
    id: string;
    currentContent: string | null;
    journeyContext?: {
      lastVisitedCharacter?: string;
    };
  };
  appliedTransformations: TextTransformation[];
  renderCount: number;
  readingPath: { sequence: unknown[] };
  isVisible: boolean;
}

const DebugInfo: React.FC<DebugInfoProps> = ({ node, appliedTransformations, renderCount, readingPath, isVisible }) => {
  if (process.env.NODE_ENV !== 'development') return null;
  
  return (
    <div className="simple-renderer-debug">
      <div className="debug-info">
        <span>Node: {node.id}</span>
        <span>Transformations: {appliedTransformations.length}</span>
        <span>Renders: {renderCount}</span>
        <span>Path Length: {readingPath.sequence.length}</span>
        <span>Visibility: {isVisible ? 'Visible' : 'Hidden'}</span>
        <span>Journey Context: {node.journeyContext ? 'Active' : 'None'}</span>
        {node.journeyContext && (
          <>
            <span>Last Character: {node.journeyContext.lastVisitedCharacter || 'None'}</span>
            <span>Character Bleed: {
              appliedTransformations.some(t => 
                t.type === 'fragment' || t.type === 'emphasize' && t.intensity && t.intensity > 3
              ) ? 'Yes' : 'No'
            }</span>
          </>
        )}
      </div>
    </div>
  );
};

// Loading component
const LoadingState: React.FC = () => (
  <div className="simple-renderer-loading" style={{ padding: '20px 0' }}>
    <div className="loading-spinner"></div>
    <p>Preparing narrative content...</p>
  </div>
);

// Content component
interface ContentProps {
  contentRef: React.RefObject<HTMLDivElement | null>;
  processedContent: string;
  appliedTransformations: TextTransformation[];
}

const Content: React.FC<ContentProps> = ({ contentRef, processedContent, appliedTransformations }) => (
  <div
    ref={contentRef}
    className="simple-renderer-content"
    data-transformations-count={appliedTransformations.length}
    style={{
      display: 'block',
      visibility: 'visible',
      opacity: 1
    }}
  >
    <div
      dangerouslySetInnerHTML={{ __html: processedContent }}
      className="content-inner"
    />
  </div>
);

>>>>>>> 8a07a7c4
// Main renderer component
const SimpleTextRenderer: React.FC<SimpleTextRendererProps> = memo(({
  nodeId,
  onRenderComplete,
  onVisibilityChange
}) => {
  const {
    node,
    transformedContent: originalTransformedContent,
    appliedTransformations
  } = useNodeState(nodeId);
    const [processedContent, setProcessedContent] = useState<string>('');
  const [isVisible, setIsVisible] = useState(true);
  const [isLoading, setIsLoading] = useState(true);
<<<<<<< HEAD
  const [corruptionDetected, setCorruptionDetected] = useState(false);
  const contentRef = useRef<HTMLDivElement>(null);
  const observerRef = useRef<IntersectionObserver | null>(null);
  const mutationObserverRef = useRef<MutationObserver | null>(null);
  
  // Track rendering metrics
=======
>>>>>>> 8a07a7c4
  const [renderCount, setRenderCount] = useState(0);
  
  const contentRef = useRef<HTMLDivElement | null>(null);
  const observerRef = useRef<IntersectionObserver | null>(null);
  const mutationObserverRef = useRef<MutationObserver | null>(null);
  const callbacksCalledRef = useRef(false);
<<<<<<< HEAD
  const dispatch = useDispatch();
    // EMERGENCY CONTENT RECOVERY: Process transformations with corruption detection
  useEffect(() => {
    if (node?.currentContent || node?.originalContent) {
      console.log(`[SimpleTextRenderer] Processing content for node: ${node.id}, length: ${(node.originalContent || node.currentContent)?.length}`);
      setIsLoading(true);
      setCorruptionDetected(false);
      
      try {
        // EMERGENCY FIX: Use original content if available
        const baseContent = node.originalContent || node.currentContent || '';
        
        // Check for corruption in the content we're about to process
        if (isContentCorrupted(baseContent)) {
          console.error(`[SimpleTextRenderer] Content corruption detected for node ${node.id}:`, {
            contentLength: baseContent.length,
            contentPreview: baseContent.substring(0, 100)
          });
          
          setCorruptionDetected(true);
          
          // Try to recover from original content
          if (node.originalContent && node.originalContent !== baseContent) {
            console.log(`[SimpleTextRenderer] Attempting content recovery for node ${node.id}`);
            dispatch(recoverNodeContent(node.id));
            return; // Exit and let the recovery trigger a re-render
          } else {
            // Show fallback content
            setProcessedContent('⚠️ Content temporarily unavailable. Please refresh to restore.');
            setIsLoading(false);
            return;
          }
        }
        
        // Either use the transformed content from useNodeState or process it ourselves
        const content = originalTransformedContent || baseContent;
        
        // Apply final sanitization to remove any remaining corruption markers
        const finalContent = sanitizeDisplayContent(content);
        
        console.log(`[SimpleTextRenderer] Content processing complete for node ${node.id}:`, {
          originalLength: baseContent.length,
          transformedLength: content.length,
          finalLength: finalContent.length,
          appliedTransformations: appliedTransformations.length,
          usingOriginalContent: !!node.originalContent
        });
        
        setProcessedContent(finalContent);
        
        // Validate content integrity
        dispatch(validateNodeContent(node.id));
        
        // Increment render count for monitoring
        setRenderCount(prev => prev + 1);
        
        // Immediately mark as not loading and visible
        setIsLoading(false);
        setIsVisible(true);
        
        // Only call callbacks once per content change to prevent infinite loops
        if (!callbacksCalledRef.current) {
          callbacksCalledRef.current = true;
          
          // Signal render completion if callback provided
          if (onRenderComplete) {
            console.log(`[SimpleTextRenderer] Render complete for node: ${node.id}`);
            // Reduced delay to minimize possibility of content flickering
            setTimeout(onRenderComplete, 10);
          }
          
          // Ensure parent knows content is visible
          if (onVisibilityChange) {
            console.log(`[SimpleTextRenderer] Explicitly marking content as visible`);
            onVisibilityChange(true);
          }
        }
      } catch (error) {
        console.error(`[SimpleTextRenderer] Error processing content:`, error);
        setCorruptionDetected(true);
        setProcessedContent('❌ Content processing error. Please refresh to restore.');
        setIsLoading(false);
      }
    }  // eslint-disable-next-line react-hooks/exhaustive-deps
  }, [node?.currentContent, node?.originalContent, node?.id, originalTransformedContent, dispatch]);
=======
  const timeoutRef = useRef<number | undefined>(undefined);
  
  const readingPath = useSelector((state: RootState) => state.reader.path);
>>>>>>> 8a07a7c4

  useEffect(() => {
    callbacksCalledRef.current = false;
  }, [node?.id]);

  useEffect(() => {
    if (!node?.currentContent) return;

    setIsLoading(true);
    const content = originalTransformedContent || node.currentContent;

    try {
      const processed = processTextTransformations(content, appliedTransformations);
      setProcessedContent(processed);
      setRenderCount(prev => prev + 1);
      setIsLoading(false);
      setIsVisible(true);

      if (!callbacksCalledRef.current) {
        callbacksCalledRef.current = true;
        onRenderComplete?.();
        onVisibilityChange?.(true);
      }
    } catch (error) {
      console.error(`[SimpleTextRenderer] Error processing content:`, error);
      setIsLoading(false);
    }
  }, [node?.currentContent, node?.id, originalTransformedContent, appliedTransformations, onRenderComplete, onVisibilityChange]);

  useEffect(() => {
    const currentContentRef = contentRef.current;
    const observer = observerRef.current;
    if (!currentContentRef) return;

    if (!isVisible) {
      setIsVisible(true);
      if (onVisibilityChange && !callbacksCalledRef.current) {
        onVisibilityChange(true);
      }
    }

    return () => {
      observer?.disconnect();
    };
  }, [node?.id, isVisible, onVisibilityChange]);

  useEffect(() => {
    const currentContentRef = contentRef.current;
    if (!currentContentRef) return;

    const handleMutation = (mutations: MutationRecord[]) => {
      mutations.forEach(mutation => {
        if (mutation.type === 'attributes' && mutation.target instanceof HTMLElement) {
          const target = mutation.target;
          const computedStyle = window.getComputedStyle(target);

          if (computedStyle.display === 'none' ||
              computedStyle.visibility === 'hidden' ||
              parseFloat(computedStyle.opacity) === 0) {

            target.style.display = target.style.display === 'none' ? 'block' : target.style.display;
            target.style.visibility = target.style.visibility === 'hidden' ? 'visible' : target.style.visibility;
            target.style.opacity = parseFloat(target.style.opacity) === 0 ? '1' : target.style.opacity;

            if (target === currentContentRef && onVisibilityChange && !callbacksCalledRef.current) {
              onVisibilityChange(true);
            }
          }
        }
      });
    };

    const handleMutationWithDebounce = (mutations: MutationRecord[]) => {
      if (timeoutRef.current) {
        window.clearTimeout(timeoutRef.current);
      }
      timeoutRef.current = window.setTimeout(() => handleMutation(mutations), 100);
    };

    mutationObserverRef.current = new MutationObserver(handleMutationWithDebounce);

    mutationObserverRef.current.observe(currentContentRef, {
      attributes: true,
      attributeFilter: ['style', 'class'],
      childList: false,
      subtree: false,
    });

    return () => {
      if (timeoutRef.current) {
        window.clearTimeout(timeoutRef.current);
      }
      mutationObserverRef.current?.disconnect();
    };
  }, [node?.id, onVisibilityChange]);

  if (!node || !node.currentContent) {
    return <div className="simple-renderer-loading">Loading narrative content...</div>;
  }

  return (
    <div
      className={`simple-renderer-container ${isVisible ? 'is-visible' : ''}`}
      data-node-id={node.id}
      data-render-count={renderCount}
      style={{
        display: 'block',
        visibility: 'visible',
        position: 'relative',
        minHeight: '200px'
      }}
    >      <SimpleTransformationContainer
        transformations={appliedTransformations}
        nodeId={node.id}
      >
<<<<<<< HEAD
        {isLoading && (
          <div className="simple-renderer-loading" style={{ padding: '20px 0' }}>
            <div className="loading-spinner"></div>
            <p>Preparing narrative content...</p>
          </div>
        )}
        
        {corruptionDetected && (
          <div className="content-corruption-warning" style={{ 
            padding: '15px', 
            margin: '10px 0', 
            backgroundColor: '#fff3cd', 
            border: '1px solid #ffeeba', 
            borderRadius: '4px', 
            color: '#856404' 
          }}>
            <strong>⚠️ Content Recovery Mode</strong>
            <p>Content corruption detected. Attempting recovery...</p>
          </div>
        )}
        
        <div
          ref={contentRef}
          className="simple-renderer-content"
          data-transformations-count={appliedTransformations.length}
          data-corruption-detected={corruptionDetected}
          style={{
            display: 'block',
            visibility: 'visible',
            opacity: corruptionDetected ? 0.7 : 1
          }}
        >
          <div
            dangerouslySetInnerHTML={{ __html: processedContent }}
            className="content-inner"
          />
        </div>
=======
        {isLoading && <LoadingState />}
        <Content 
          contentRef={contentRef}
          processedContent={processedContent}
          appliedTransformations={appliedTransformations}
        />
>>>>>>> 8a07a7c4
      </SimpleTransformationContainer>
      
      <DebugInfo 
        node={node}
        appliedTransformations={appliedTransformations}
        renderCount={renderCount}
        readingPath={readingPath}
        isVisible={isVisible}
      />
    </div>
  );
});

export default SimpleTextRenderer;<|MERGE_RESOLUTION|>--- conflicted
+++ resolved
@@ -1,5 +1,4 @@
-<<<<<<< HEAD
-/**
+﻿/**
  * SimpleTextRenderer Component
  * 
  * A lightweight, reliable alternative to the NarramorphRenderer
@@ -13,9 +12,7 @@
  * 5. EMERGENCY FIX: Prevents and recovers from content corruption
  */
 
-=======
->>>>>>> 8a07a7c4
-import React, { useEffect, useState, useRef, memo } from 'react';
+import { useEffect, useState, useRef } from 'react';
 import { useNodeState } from '../../hooks/useNodeState';
 import { useSelector, useDispatch } from 'react-redux';
 import { RootState } from '../../store/types';
@@ -31,260 +28,58 @@
   onVisibilityChange?: (isVisible: boolean) => void;
 }
 
-<<<<<<< HEAD
-=======
-// Priority mapping for transformations
-const PRIORITY_MAP: Record<string, number> = {
-  'high': 3,
-  'medium': 2,
-  'low': 1
-};
-
-// Helper function to get transformation priority
-const getTransformationPriority = (priority: string = 'medium'): number => {
-  return PRIORITY_MAP[priority] || 2;
-};
-
-// Helper function to sort transformations by priority
-const sortTransformationsByPriority = (transformations: TextTransformation[]): TextTransformation[] => {
-  return [...transformations].sort((a, b) => {
-    const aPriority = getTransformationPriority(a.priority);
-    const bPriority = getTransformationPriority(b.priority);
-    return bPriority - aPriority;
-  });
-};
-
-// Helper function to create transformation HTML
-const createTransformationHtml = (
-  type: string,
-  selector: string,
-  options: { replacement?: string; emphasis?: string } = {}
-): string => {
-  const { replacement, emphasis } = options;
-  
-  const baseClass = 'text-transformation';
-  switch (type) {
-    case 'replace':
-      return `<span class="${baseClass} text-replaced" data-transform-type="replace">${replacement}</span>`;
-    case 'emphasize':
-      return `<span class="${baseClass} text-emphasis text-emphasis-${emphasis}" data-transform-type="emphasize" data-emphasis="${emphasis}">${selector}</span>`;
-    case 'expand':
-      return `<span class="${baseClass} text-expanded" data-transform-type="expand">${selector}</span>`;
-    case 'fragment':
-      return `<span class="${baseClass} text-fragmented" data-transform-type="fragment">${selector}</span>`;
-    case 'metaComment':
-      return `<span class="${baseClass} text-commented" data-transform-type="metaComment">${selector}</span>`;
-    default:
-      return selector;
-  }
-};
-
-// Process a single transformation
-const applyTransformation = (content: string, transformation: TextTransformation): string => {
-  const { type, selector, replacement, emphasis } = transformation;
-  
-  if (!selector) return content;
-  
-  try {
-    const html = createTransformationHtml(type, selector, { replacement, emphasis });
-    return content.replace(new RegExp(selector, 'g'), html);
-  } catch (error) {
-    console.error(`[SimpleTextRenderer] Error applying transformation ${type}:`, error);
-    return content;
-  }
-};
-
-// Main text processor without WebGL dependencies
-const processTextTransformations = (
-  content: string,
-  transformations: TextTransformation[]
-): string => {
-  if (!content || !transformations.length) return content;
-  
-  const sortedTransformations = sortTransformationsByPriority(transformations);
-  return sortedTransformations.reduce(applyTransformation, content);
-};
-
-// Debug information component
-interface DebugInfoProps {
-  node: {
-    id: string;
-    currentContent: string | null;
-    journeyContext?: {
-      lastVisitedCharacter?: string;
-    };
-  };
-  appliedTransformations: TextTransformation[];
-  renderCount: number;
-  readingPath: { sequence: unknown[] };
-  isVisible: boolean;
-}
-
-const DebugInfo: React.FC<DebugInfoProps> = ({ node, appliedTransformations, renderCount, readingPath, isVisible }) => {
-  if (process.env.NODE_ENV !== 'development') return null;
-  
-  return (
-    <div className="simple-renderer-debug">
-      <div className="debug-info">
-        <span>Node: {node.id}</span>
-        <span>Transformations: {appliedTransformations.length}</span>
-        <span>Renders: {renderCount}</span>
-        <span>Path Length: {readingPath.sequence.length}</span>
-        <span>Visibility: {isVisible ? 'Visible' : 'Hidden'}</span>
-        <span>Journey Context: {node.journeyContext ? 'Active' : 'None'}</span>
-        {node.journeyContext && (
-          <>
-            <span>Last Character: {node.journeyContext.lastVisitedCharacter || 'None'}</span>
-            <span>Character Bleed: {
-              appliedTransformations.some(t => 
-                t.type === 'fragment' || t.type === 'emphasize' && t.intensity && t.intensity > 3
-              ) ? 'Yes' : 'No'
-            }</span>
-          </>
-        )}
-      </div>
-    </div>
-  );
-};
-
-// Loading component
-const LoadingState: React.FC = () => (
-  <div className="simple-renderer-loading" style={{ padding: '20px 0' }}>
-    <div className="loading-spinner"></div>
-    <p>Preparing narrative content...</p>
-  </div>
-);
-
-// Content component
-interface ContentProps {
-  contentRef: React.RefObject<HTMLDivElement | null>;
-  processedContent: string;
-  appliedTransformations: TextTransformation[];
-}
-
-const Content: React.FC<ContentProps> = ({ contentRef, processedContent, appliedTransformations }) => (
-  <div
-    ref={contentRef}
-    className="simple-renderer-content"
-    data-transformations-count={appliedTransformations.length}
-    style={{
-      display: 'block',
-      visibility: 'visible',
-      opacity: 1
-    }}
-  >
-    <div
-      dangerouslySetInnerHTML={{ __html: processedContent }}
-      className="content-inner"
-    />
-  </div>
-);
-
->>>>>>> 8a07a7c4
-// Main renderer component
-const SimpleTextRenderer: React.FC<SimpleTextRendererProps> = memo(({
-  nodeId,
-  onRenderComplete,
-  onVisibilityChange
-}) => {
-  const {
-    node,
-    transformedContent: originalTransformedContent,
-    appliedTransformations
-  } = useNodeState(nodeId);
-    const [processedContent, setProcessedContent] = useState<string>('');
+export default function SimpleTextRenderer({ nodeId, onRenderComplete, onVisibilityChange }: SimpleTextRendererProps) {
+  const { node, transformedContent, appliedTransformations } = useNodeState(nodeId);
+  const [processedContent, setProcessedContent] = useState<string>('');
   const [isVisible, setIsVisible] = useState(true);
   const [isLoading, setIsLoading] = useState(true);
-<<<<<<< HEAD
   const [corruptionDetected, setCorruptionDetected] = useState(false);
-  const contentRef = useRef<HTMLDivElement>(null);
-  const observerRef = useRef<IntersectionObserver | null>(null);
-  const mutationObserverRef = useRef<MutationObserver | null>(null);
-  
-  // Track rendering metrics
-=======
->>>>>>> 8a07a7c4
   const [renderCount, setRenderCount] = useState(0);
   
   const contentRef = useRef<HTMLDivElement | null>(null);
-  const observerRef = useRef<IntersectionObserver | null>(null);
-  const mutationObserverRef = useRef<MutationObserver | null>(null);
   const callbacksCalledRef = useRef(false);
-<<<<<<< HEAD
   const dispatch = useDispatch();
-    // EMERGENCY CONTENT RECOVERY: Process transformations with corruption detection
+  const readingPath = useSelector((state: RootState) => state.reader.path);
+
+  useEffect(() => {
+    callbacksCalledRef.current = false;
+  }, [node?.id]);
+
   useEffect(() => {
     if (node?.currentContent || node?.originalContent) {
-      console.log(`[SimpleTextRenderer] Processing content for node: ${node.id}, length: ${(node.originalContent || node.currentContent)?.length}`);
       setIsLoading(true);
       setCorruptionDetected(false);
       
       try {
-        // EMERGENCY FIX: Use original content if available
         const baseContent = node.originalContent || node.currentContent || '';
         
-        // Check for corruption in the content we're about to process
         if (isContentCorrupted(baseContent)) {
-          console.error(`[SimpleTextRenderer] Content corruption detected for node ${node.id}:`, {
-            contentLength: baseContent.length,
-            contentPreview: baseContent.substring(0, 100)
-          });
-          
           setCorruptionDetected(true);
-          
-          // Try to recover from original content
           if (node.originalContent && node.originalContent !== baseContent) {
-            console.log(`[SimpleTextRenderer] Attempting content recovery for node ${node.id}`);
             dispatch(recoverNodeContent(node.id));
-            return; // Exit and let the recovery trigger a re-render
+            return;
           } else {
-            // Show fallback content
             setProcessedContent('⚠️ Content temporarily unavailable. Please refresh to restore.');
             setIsLoading(false);
             return;
           }
         }
         
-        // Either use the transformed content from useNodeState or process it ourselves
-        const content = originalTransformedContent || baseContent;
-        
-        // Apply final sanitization to remove any remaining corruption markers
+        const content = transformedContent || baseContent;
         const finalContent = sanitizeDisplayContent(content);
         
-        console.log(`[SimpleTextRenderer] Content processing complete for node ${node.id}:`, {
-          originalLength: baseContent.length,
-          transformedLength: content.length,
-          finalLength: finalContent.length,
-          appliedTransformations: appliedTransformations.length,
-          usingOriginalContent: !!node.originalContent
-        });
-        
         setProcessedContent(finalContent);
-        
-        // Validate content integrity
         dispatch(validateNodeContent(node.id));
-        
-        // Increment render count for monitoring
         setRenderCount(prev => prev + 1);
-        
-        // Immediately mark as not loading and visible
         setIsLoading(false);
         setIsVisible(true);
         
-        // Only call callbacks once per content change to prevent infinite loops
         if (!callbacksCalledRef.current) {
           callbacksCalledRef.current = true;
-          
-          // Signal render completion if callback provided
           if (onRenderComplete) {
-            console.log(`[SimpleTextRenderer] Render complete for node: ${node.id}`);
-            // Reduced delay to minimize possibility of content flickering
             setTimeout(onRenderComplete, 10);
           }
-          
-          // Ensure parent knows content is visible
           if (onVisibilityChange) {
-            console.log(`[SimpleTextRenderer] Explicitly marking content as visible`);
             onVisibilityChange(true);
           }
         }
@@ -294,108 +89,8 @@
         setProcessedContent('❌ Content processing error. Please refresh to restore.');
         setIsLoading(false);
       }
-    }  // eslint-disable-next-line react-hooks/exhaustive-deps
-  }, [node?.currentContent, node?.originalContent, node?.id, originalTransformedContent, dispatch]);
-=======
-  const timeoutRef = useRef<number | undefined>(undefined);
-  
-  const readingPath = useSelector((state: RootState) => state.reader.path);
->>>>>>> 8a07a7c4
-
-  useEffect(() => {
-    callbacksCalledRef.current = false;
-  }, [node?.id]);
-
-  useEffect(() => {
-    if (!node?.currentContent) return;
-
-    setIsLoading(true);
-    const content = originalTransformedContent || node.currentContent;
-
-    try {
-      const processed = processTextTransformations(content, appliedTransformations);
-      setProcessedContent(processed);
-      setRenderCount(prev => prev + 1);
-      setIsLoading(false);
-      setIsVisible(true);
-
-      if (!callbacksCalledRef.current) {
-        callbacksCalledRef.current = true;
-        onRenderComplete?.();
-        onVisibilityChange?.(true);
-      }
-    } catch (error) {
-      console.error(`[SimpleTextRenderer] Error processing content:`, error);
-      setIsLoading(false);
     }
-  }, [node?.currentContent, node?.id, originalTransformedContent, appliedTransformations, onRenderComplete, onVisibilityChange]);
-
-  useEffect(() => {
-    const currentContentRef = contentRef.current;
-    const observer = observerRef.current;
-    if (!currentContentRef) return;
-
-    if (!isVisible) {
-      setIsVisible(true);
-      if (onVisibilityChange && !callbacksCalledRef.current) {
-        onVisibilityChange(true);
-      }
-    }
-
-    return () => {
-      observer?.disconnect();
-    };
-  }, [node?.id, isVisible, onVisibilityChange]);
-
-  useEffect(() => {
-    const currentContentRef = contentRef.current;
-    if (!currentContentRef) return;
-
-    const handleMutation = (mutations: MutationRecord[]) => {
-      mutations.forEach(mutation => {
-        if (mutation.type === 'attributes' && mutation.target instanceof HTMLElement) {
-          const target = mutation.target;
-          const computedStyle = window.getComputedStyle(target);
-
-          if (computedStyle.display === 'none' ||
-              computedStyle.visibility === 'hidden' ||
-              parseFloat(computedStyle.opacity) === 0) {
-
-            target.style.display = target.style.display === 'none' ? 'block' : target.style.display;
-            target.style.visibility = target.style.visibility === 'hidden' ? 'visible' : target.style.visibility;
-            target.style.opacity = parseFloat(target.style.opacity) === 0 ? '1' : target.style.opacity;
-
-            if (target === currentContentRef && onVisibilityChange && !callbacksCalledRef.current) {
-              onVisibilityChange(true);
-            }
-          }
-        }
-      });
-    };
-
-    const handleMutationWithDebounce = (mutations: MutationRecord[]) => {
-      if (timeoutRef.current) {
-        window.clearTimeout(timeoutRef.current);
-      }
-      timeoutRef.current = window.setTimeout(() => handleMutation(mutations), 100);
-    };
-
-    mutationObserverRef.current = new MutationObserver(handleMutationWithDebounce);
-
-    mutationObserverRef.current.observe(currentContentRef, {
-      attributes: true,
-      attributeFilter: ['style', 'class'],
-      childList: false,
-      subtree: false,
-    });
-
-    return () => {
-      if (timeoutRef.current) {
-        window.clearTimeout(timeoutRef.current);
-      }
-      mutationObserverRef.current?.disconnect();
-    };
-  }, [node?.id, onVisibilityChange]);
+  }, [node?.currentContent, node?.originalContent, node?.id, transformedContent, dispatch, onRenderComplete, onVisibilityChange]);
 
   if (!node || !node.currentContent) {
     return <div className="simple-renderer-loading">Loading narrative content...</div>;
@@ -412,11 +107,11 @@
         position: 'relative',
         minHeight: '200px'
       }}
-    >      <SimpleTransformationContainer
+    >
+      <SimpleTransformationContainer
         transformations={appliedTransformations}
         nodeId={node.id}
       >
-<<<<<<< HEAD
         {isLoading && (
           <div className="simple-renderer-loading" style={{ padding: '20px 0' }}>
             <div className="loading-spinner"></div>
@@ -454,25 +149,19 @@
             className="content-inner"
           />
         </div>
-=======
-        {isLoading && <LoadingState />}
-        <Content 
-          contentRef={contentRef}
-          processedContent={processedContent}
-          appliedTransformations={appliedTransformations}
-        />
->>>>>>> 8a07a7c4
       </SimpleTransformationContainer>
       
-      <DebugInfo 
-        node={node}
-        appliedTransformations={appliedTransformations}
-        renderCount={renderCount}
-        readingPath={readingPath}
-        isVisible={isVisible}
-      />
+      {process.env.NODE_ENV === 'development' && (
+        <div className="simple-renderer-debug">
+          <div className="debug-info">
+            <span>Node: {node.id}</span>
+            <span>Transformations: {appliedTransformations.length}</span>
+            <span>Renders: {renderCount}</span>
+            <span>Path Length: {readingPath.sequence.length}</span>
+            <span>Visibility: {isVisible ? 'Visible' : 'Hidden'}</span>
+          </div>
+        </div>
+      )}
     </div>
   );
-});
-
-export default SimpleTextRenderer;+}