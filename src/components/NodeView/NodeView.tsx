// src/components/NodeView/NodeView.tsx

import { useEffect, useState, lazy, Suspense, useRef, useMemo, useCallback } from 'react';
import ErrorBoundary from '../common/ErrorBoundary';
import SimpleTextRenderer from './SimpleTextRenderer';
import { viewManager } from '../../services/ViewManager';
import { useSelector } from 'react-redux';
import {
  selectSelectedNodeId,
  returnToConstellation,
  selectViewMode,
} from '../../store/slices/interfaceSlice';
import { loadNodeContent, selectNodeById, visitNode, validateNodeContent, recoverNodeContent } from '../../store/slices/nodesSlice';
import { useAppDispatch } from '../../store/hooks';
import { addVisitedNode } from '../../store/slices/readerSlice';
import './NodeView.css';
import '../common/ErrorStyles.css'; // Import error and debug styles
import { RootState } from '../../store';

// Define interface for the non-standard performance.memory API
interface MemoryInfo {
  jsHeapSizeLimit: number;
  totalJSHeapSize: number;
  usedJSHeapSize: number;
}

// Extend Performance interface
interface ExtendedPerformance extends Performance {
  memory?: MemoryInfo;
}

// Type guard for memory property
function hasMemory(performance: Performance): performance is ExtendedPerformance {
  return 'memory' in performance;
}

// Dynamically import heavy components with loading tracking
const ReactMarkdown = lazy(() => {
  console.log('[NodeView] Loading ReactMarkdown component');
  return import('react-markdown').then(module => {
    console.log('[NodeView] ReactMarkdown component loaded');
    return module;
  });
});

const MiniConstellation = lazy(() => import('./MiniConstellation'));
const MarginaliaSidebar = lazy(() => import('./MarginaliaSidebar'));

// Pre-load NarramorphRenderer to avoid race conditions with content loading
const NarramorphRendererPromise = import('./NarramorphRenderer');
const NarramorphRenderer = lazy(() => {
  console.log('[NodeView] Loading NarramorphRenderer component');
  return NarramorphRendererPromise.then(module => {
    console.log('[NodeView] NarramorphRenderer component loaded');
    return module;
  });
});

// Dynamically import remark plugin with loading tracking
const remarkGfmPromise = import('remark-gfm').then(module => {
  console.log('[NodeView] remark-gfm plugin loaded');
  return module.default;
});

// Loading components
const ContentLoading = () => (
  <div className="content-loading">
    <div className="loading-spinner"></div>
    <p>Loading content...</p>
  </div>
);

const SideComponentLoading = () => <div className="side-component-loading"></div>;

const NodeView = () => {
  const dispatch = useAppDispatch();
  const selectedNodeId = useSelector(selectSelectedNodeId);
  const viewMode = useSelector(selectViewMode);
  const node = useSelector((state: RootState) => selectedNodeId ? selectNodeById(state, selectedNodeId) : null);

  const uniqueViewKey = useMemo(() => viewManager.getUniqueViewKey(), []);

  const [useNarramorph, setUseNarramorph] = useState(false);
  const [useWebGLFallback, setUseWebGLFallback] = useState(false);
  const [forceSimpleRenderer, setForceSimpleRenderer] = useState(true);
  const webGLAvailable = true;

  const contentContainerRef = useRef<HTMLDivElement>(null);
  const renderCompleteCalledRef = useRef(false);
  const processedNodeRef = useRef<string | null>(null);
  const narramorphActivatedRef = useRef(false);
  const lastVisitedIdRef = useRef<string | null>(null);

  const [viewTransitionState, setViewTransitionState] = useState({
    transitionTime: Date.now(),
    lastViewMode: viewMode,
    transitionCount: 0,
    renderCount: 0
  });

  const [memoryStats, setMemoryStats] = useState({
    jsHeapSizeLimit: 0,
    totalJSHeapSize: 0,
    usedJSHeapSize: 0,
    timestamp: 0
  });

  const onVisibilityChange = useCallback((isVisible: boolean) => {
    console.log(`[NodeView] Content visibility changed to: ${isVisible ? 'visible' : 'hidden'}`);

    if (!isVisible && contentContainerRef.current) {
      console.warn('[NodeView] Forcing content visibility after hidden state detected');
      contentContainerRef.current.style.display = 'block';
      contentContainerRef.current.style.visibility = 'visible';
      contentContainerRef.current.style.opacity = '1';
      return;
    }
  }, []);

  const [contentDebug, setContentDebug] = useState({
    loadStarted: false,
    contentLoaded: false,
    renderStarted: false,
    narramorphActivated: false,
    visibilityIssue: false,
    errorOccurred: false
  });

  const onRenderComplete = useCallback(() => {
    if (renderCompleteCalledRef.current) {
      console.log('[NodeView] Skipping duplicate onRenderComplete call');
      return;
    }

    renderCompleteCalledRef.current = true;
    console.log('[NodeView] SimpleTextRenderer completed rendering');

    if (contentContainerRef.current) {
      console.log('[NodeView] Forcing container visibility after render complete');
      contentContainerRef.current.style.display = 'block';
      contentContainerRef.current.style.visibility = 'visible';
      contentContainerRef.current.style.opacity = '1';
    }

    setContentDebug(prev => ({ ...prev, visibilityIssue: false }));

    setTimeout(() => {
      if (contentContainerRef.current) {
        const isStillVisible =
          contentContainerRef.current.offsetParent !== null &&
          window.getComputedStyle(contentContainerRef.current).display !== 'none' &&
          window.getComputedStyle(contentContainerRef.current).visibility !== 'hidden';

        console.log(`[NodeView] Post-render visibility check: ${isStillVisible ? 'visible' : 'not visible'}`);

        if (!isStillVisible) {
          console.warn('[NodeView] Content became invisible after render - forcing visibility');
          contentContainerRef.current.style.display = 'block';
          contentContainerRef.current.style.visibility = 'visible';
          contentContainerRef.current.style.opacity = '1';
        }
      }
    }, 500);
  }, []);

  useEffect(() => {
    if (selectedNodeId !== processedNodeRef.current) {
      renderCompleteCalledRef.current = false;
      processedNodeRef.current = selectedNodeId;
      narramorphActivatedRef.current = false;
    }
  }, [selectedNodeId]);

  useEffect(() => {
    if (viewTransitionState.lastViewMode !== viewMode) {
      const now = Date.now();
      console.log(`[NodeView] View transition: ${viewTransitionState.lastViewMode} -> ${viewMode} at ${now}`);

      setViewTransitionState(prev => ({
        ...prev,
        lastViewMode: viewMode,
        transitionTime: now,
        transitionCount: prev.transitionCount + 1,
        renderCount: prev.renderCount + 1
      }));

      setContentDebug({
        loadStarted: false,
        contentLoaded: false,
        renderStarted: false,
        narramorphActivated: false,
        visibilityIssue: false,
        errorOccurred: false
      });

      if (hasMemory(performance) && performance.memory) {
        const memory = performance.memory;
        setMemoryStats({
          jsHeapSizeLimit: memory.jsHeapSizeLimit,
          totalJSHeapSize: memory.totalJSHeapSize,
          usedJSHeapSize: memory.usedJSHeapSize,
          timestamp: now
        });
      }
    } else {
      setViewTransitionState(prev => ({
        ...prev,
        renderCount: prev.renderCount + 1
      }));
    }
  }, [viewMode, viewTransitionState.lastViewMode]);

  useEffect(() => {
    const needsContent = selectedNodeId && !node?.content;
    if (needsContent) {
      console.log(`[NodeView] Loading content for node: ${selectedNodeId}`, {
        viewMode
      });
      setContentDebug(prev => ({ ...prev, loadStarted: true }));
      dispatch(loadNodeContent(selectedNodeId));
    }
  }, [selectedNodeId, dispatch, viewMode, node?.content]);

  const contentLength = node?.currentContent?.length || 0;

  const contentCorrupted = useMemo(() => {
    if (!node?.currentContent) return false;
    return (
      node.currentContent.includes('[object Object]') ||
      node.currentContent.includes('undefined') ||
      node.currentContent.length < 10
    );
  }, [node?.currentContent]);

  const contentPreview = useMemo(() => {
    return node?.currentContent?.substring(0, 50) || 'NO CONTENT';
  }, [node?.currentContent]);

  useEffect(() => {
    if (node?.id && processedNodeRef.current === selectedNodeId) {
      const hasCurrentContent = contentLength > 0;

      console.log(`[NodeView] Content processed for node: ${selectedNodeId}`, {
        hasContent: hasCurrentContent,
        visitCount: node.visitCount,
        contentLength,
        contentPreview,
        enhancedContentExists: !!node.enhancedContent,
        contentExists: !!node.content
      });

      setContentDebug(prev => ({ ...prev, contentLoaded: hasCurrentContent }));

      if (hasCurrentContent && contentCorrupted) {
        console.error(`[NodeView] Possible content corruption detected:`, {
          contentStart: contentPreview,
          contentLength
        });
      }
    }
  }, [
    selectedNodeId,
    node?.id,
    node?.visitCount,
    node?.content,
    node?.enhancedContent,
    contentLength,
    contentPreview,
    contentCorrupted
  ]);

  useEffect(() => {
    if (node?.id && contentLength > 0 && !narramorphActivatedRef.current) {
      console.log(`[NodeView] Preparing to activate Narramorph for node: ${node.id}`, {
        viewMode,
        hasContent: contentLength > 0
      });
      setContentDebug(prev => ({ ...prev, renderStarted: true }));

      narramorphActivatedRef.current = true;

      let componentLoaded = false;

      console.log('[NodeView] Preloading NarramorphRenderer component');
      NarramorphRendererPromise.then(() => {
        componentLoaded = true;
        console.log('[NodeView] NarramorphRenderer preload complete');

        if (node?.id) {
          console.log(`[NodeView] Activating Narramorph renderer for node: ${node.id} after preload`);

          setUseNarramorph(true);
          setContentDebug(prev => ({ ...prev, narramorphActivated: true }));

          if (contentContainerRef.current) {
            const preBoundingRect = contentContainerRef.current.getBoundingClientRect();
            console.log('[NodeView] Post-preload container dimensions:', {
              width: preBoundingRect.width,
              height: preBoundingRect.height,
              display: window.getComputedStyle(contentContainerRef.current).display,
              visibility: window.getComputedStyle(contentContainerRef.current).visibility
            });
          }
        }
      }).catch(err => {
        console.error('[NodeView] Error preloading NarramorphRenderer:', err);
        setForceSimpleRenderer(true);
      });

      const visibilityTimer = setTimeout(() => {
        if (contentContainerRef.current) {
          console.log('[NodeView] Force checking content visibility');
          const isVisible = contentContainerRef.current.offsetParent !== null;
          const boundingRect = contentContainerRef.current.getBoundingClientRect();
          const computedStyle = window.getComputedStyle(contentContainerRef.current);

          console.log('[NodeView] Content visibility check:', {
            isVisible,
            width: boundingRect.width,
            height: boundingRect.height,
            display: computedStyle.display,
            visibility: computedStyle.visibility,
            zIndex: computedStyle.zIndex,
            position: computedStyle.position,
            opacity: computedStyle.opacity,
            componentLoaded
          });

          if (!isVisible || boundingRect.width === 0 || boundingRect.height === 0) {
            console.warn('[NodeView] Content invisible after rendering - forcing simple renderer');
            setForceSimpleRenderer(true);
            setContentDebug(prev => ({ ...prev, visibilityIssue: true }));
          }
        }
      }, 1500);

      return () => clearTimeout(visibilityTimer);
    }
    return undefined;
  }, [contentLength, node?.id, viewMode]);

  useEffect(() => {
    if (!node?.id || node.id === lastVisitedIdRef.current) return;

    dispatch(visitNode(node.id));
    // Create a plain-text synopsis from current content (first 100 chars)
    // Use refs or stable values to avoid adding node.currentContent and node.title to dependencies
    const currentContent = node.currentContent ?? '';
    const title = node.title ?? '';

    const synopsis =
      currentContent
        .replace(/<[^>]*>/g, '')
        .replace(/\s+/g, ' ')
        .trim()
        .slice(0, 100);

    dispatch(
      addVisitedNode({
        id: node.id,
        title,
        synopsis,
      }),
<<<<<<< HEAD
    );    // Update ref to prevent duplicate processing
    lastVisitedIdRef.current = node.id;
    // eslint-disable-next-line react-hooks/exhaustive-deps
  }, [dispatch, node?.id]);
  
  // EMERGENCY CONTENT RECOVERY: Validate content on each render and trigger recovery if needed
  useEffect(() => {
    if (node?.id && node?.currentContent) {
      // Validate content integrity
      dispatch(validateNodeContent(node.id));
      
      // If content is marked as corrupted, attempt recovery
      if (node.transformationState === 'corrupted' && node.originalContent) {
        console.warn(`[NodeView] Content corruption detected for node ${node.id}, initiating recovery`);
        dispatch(recoverNodeContent(node.id));
      }
    }
  }, [node?.id, node?.currentContent, node?.transformationState, node?.originalContent, dispatch]);
  
  // Handle WebGL context loss errors
=======
    );

    lastVisitedIdRef.current = node.id;
  }, [dispatch, node?.id, node?.currentContent, node?.title]);

>>>>>>> 8a07a7c4
  useEffect(() => {
    const handleWebGLContextLoss = (event: ErrorEvent) => {
      if (event.message &&
         (event.message.includes('WebGL context lost') ||
          event.message.includes('THREE.WebGLRenderer'))) {
        console.error('[NodeView] WebGL context loss detected!', {
          message: event.message,
          stack: event.error?.stack || 'No stack trace',
          viewMode,
          timeElapsed: Date.now() - viewTransitionState.transitionTime + 'ms',
          renderCount: viewTransitionState.renderCount
        });

        setUseWebGLFallback(true);
        setUseNarramorph(false);
        setContentDebug(prev => ({ ...prev, errorOccurred: true }));

        if (hasMemory(performance) && performance.memory) {
          const memory = performance.memory;
          setMemoryStats({
            jsHeapSizeLimit: memory.jsHeapSizeLimit,
            totalJSHeapSize: memory.totalJSHeapSize,
            usedJSHeapSize: memory.usedJSHeapSize,
            timestamp: Date.now()
          });

          console.log(`[NodeView] Memory usage at WebGL error:`, {
            usedHeap: Math.round(memory.usedJSHeapSize / (1024 * 1024)) + 'MB',
            totalHeap: Math.round(memory.totalJSHeapSize / (1024 * 1024)) + 'MB',
            limit: Math.round(memory.jsHeapSizeLimit / (1024 * 1024)) + 'MB'
          });
        }
      }
    };

    window.addEventListener('error', handleWebGLContextLoss);

    return () => {
      window.removeEventListener('error', handleWebGLContextLoss);
    };
  }, [viewMode, viewTransitionState.renderCount, viewTransitionState.transitionTime]);

  const handleReturnToConstellation = () => {
    dispatch(returnToConstellation());
  };

  if (viewMode !== 'reading' || !node) {
    return null;
  }

  const characterClass = `${node.character.toLowerCase()}-theme`;

  const getTemporalClass = () => {
    if (node.temporalValue <= 3) return 'past-indicator';
    if (node.temporalValue <= 6) return 'present-indicator';
    return 'future-indicator';
  };

  const renderNodeContent = () => {
    if (!node.currentContent) {
      return (
        <div className="node-loading">
          <span>Loading narrative fragment...</span>
        </div>
      );
    }

    // Add a wrapper with debug information
    return (
      <div
        ref={contentContainerRef}
        className={`content-container ${node.currentState}`}
        data-content-loaded="true"
        data-node-id={node.id}
        data-visit-count={node.visitCount}
        style={{ position: 'relative', visibility: 'visible', display: 'block' }}
      >
        {/* Determine the appropriate renderer to use based on conditions */}
        {forceSimpleRenderer || !webGLAvailable ? (
          // Use SimpleTextRenderer when either forced or WebGL isn't available
          <div
            className="simple-renderer-wrapper"
            style={{
              display: 'block',
              visibility: 'visible',
              position: 'relative',
              minHeight: '200px',
              opacity: 1,
              zIndex: 5
            }}
          >
            <SimpleTextRenderer
              key={`simple-${node.id}-${node.visitCount}`}
              nodeId={node.id}
              onRenderComplete={onRenderComplete}
              onVisibilityChange={onVisibilityChange}
            />
          </div>
        ) : (
          // Try advanced rendering if conditions allow
          <Suspense fallback={<ContentLoading />}>
            {useNarramorph && !useWebGLFallback ? (
              // Try to use Narramorph, but with error boundary and fallback
              <ErrorBoundary
                fallback={
                  <div className="fallback-content" style={{ visibility: 'visible', display: 'block' }}>
                    <p className="error-notice">Advanced rendering unavailable - showing basic content</p>
                    <ReactMarkdown remarkPlugins={[() => remarkGfmPromise]}>{node.currentContent}</ReactMarkdown>
                  </div>
                }
              >
                {/* Render placeholder div to reserve space during loading */}
                <div
                  style={{
                    minHeight: '200px',
                    display: 'flex',
                    alignItems: 'center',
                    justifyContent: 'center'
                  }}
                >
                  <NarramorphRenderer
                    key={`narramorph-${node.id}-${node.visitCount}`}
                    nodeId={node.id}
                    onVisibilityChange={(isVisible: boolean) => {
                      console.log(`[NodeView] Content visibility changed to: ${isVisible ? 'visible' : 'hidden'}`);
                      
                      // Use a ref to track visibility changes over time
                      const visibilityTimer = setTimeout(() => {
                        // Only update state if component is still mounted
                        if (contentContainerRef.current) {
                          setContentDebug(prev => ({ ...prev, visibilityIssue: !isVisible }));
                          
                          // Only force simple renderer if content remains invisible
                          if (!isVisible) {
                            setForceSimpleRenderer(true);
                          }
                        }
                      }, 1000); // Wait 1 second before applying changes
                      
                      return () => clearTimeout(visibilityTimer);
                    }}
                  />
                </div>
              </ErrorBoundary>
            ) : (
              // Fallback to basic rendering with ReactMarkdown
              <div style={{ visibility: 'visible', display: 'block', position: 'relative', minHeight: '100px' }}>
                <div className="content-loading" style={{ marginBottom: '10px' }}>
                  <div className="loading-spinner"></div>
                  <p>Preparing content...</p>
                </div>
                <ReactMarkdown
                  key={`markdown-${node.id}-${node.visitCount}`}
                  remarkPlugins={[() => remarkGfmPromise]}
                >
                  {node.currentContent}
                </ReactMarkdown>
              </div>
            )}
          </Suspense>
        )}
        
        {/* Enhanced debug indicator with transition tracking */}
        <div className="debug-indicator">
          <div className={`status-dot ${contentDebug.contentLoaded ? 'status-green' : 'status-red'}`} title="Content loaded"></div>
          <div className={`status-dot ${contentDebug.narramorphActivated ? 'status-green' : 'status-yellow'}`} title="Narramorph active"></div>
          <div className={`status-dot ${contentDebug.errorOccurred ? 'status-red' : 'status-green'}`} title="No errors"></div>
          <div className={`status-dot ${contentDebug.visibilityIssue ? 'status-red' : 'status-green'}`} title="Content visible"></div>
          <div className={`status-dot ${forceSimpleRenderer ? 'status-blue' : 'status-yellow'}`} title="Simple renderer"></div>
          <div className={`status-dot ${webGLAvailable ? 'status-green' : 'status-red'}`} title="WebGL available"></div>
          <div className="debug-metrics">
            <span title="View transition count">T:{viewTransitionState.transitionCount}</span>
            <span title="Render count">R:{viewTransitionState.renderCount}</span>
            {memoryStats.usedJSHeapSize > 0 && (
              <span title="Memory usage">
                M:{Math.round(memoryStats.usedJSHeapSize / (1024 * 1024))}MB
              </span>
            )}
          </div>
        </div>
      </div>
    );
  };
  
  return (
    <div 
      key={uniqueViewKey}
      className={`node-view-container ${characterClass}`}
    >
      <div className={`temporal-indicator ${getTemporalClass()}`}></div>

      <div className="node-header">
        <h1>{node.title}</h1>
        <div className="node-metadata">
          <span className="node-character">{node.character}</span>
          <span className="node-state">{node.currentState}</span>
          <span className="node-visits">Visits: {node.visitCount}</span>
        </div>
      </div>
      
      <div
        className="node-content force-visible"
        style={{
          position: 'relative'
        }}
      >
        {renderNodeContent()}
      </div>
      
      <div className="node-navigation">
        <button onClick={handleReturnToConstellation} className="navigation-button">
          Return to Constellation
        </button>
      </div>
      
      {/* Mini constellation for context - fixed in bottom right corner */}
      <div style={{
        position: 'absolute',
        bottom: '20px',
        right: '20px',
        width: '300px',
        height: '300px',
        pointerEvents: 'auto'
      }}>
        <Suspense fallback={<SideComponentLoading />}>
          <MiniConstellation />
        </Suspense>
      </div>
      
      {/* Sidebar with marginalia */}
      <Suspense fallback={<SideComponentLoading />}>
        <MarginaliaSidebar
          nodeId={node.id}
          strangeAttractors={node.strangeAttractors}
        />
      </Suspense>
    </div>
  );
};

export default NodeView;<|MERGE_RESOLUTION|>--- conflicted
+++ resolved
@@ -361,7 +361,6 @@
         title,
         synopsis,
       }),
-<<<<<<< HEAD
     );    // Update ref to prevent duplicate processing
     lastVisitedIdRef.current = node.id;
     // eslint-disable-next-line react-hooks/exhaustive-deps
@@ -382,13 +381,6 @@
   }, [node?.id, node?.currentContent, node?.transformationState, node?.originalContent, dispatch]);
   
   // Handle WebGL context loss errors
-=======
-    );
-
-    lastVisitedIdRef.current = node.id;
-  }, [dispatch, node?.id, node?.currentContent, node?.title]);
-
->>>>>>> 8a07a7c4
   useEffect(() => {
     const handleWebGLContextLoss = (event: ErrorEvent) => {
       if (event.message &&
